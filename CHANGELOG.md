--- conflicted
+++ resolved
@@ -4,14 +4,11 @@
 
 The format is based on [Keep a Changelog](https://keepachangelog.com/en/1.0.0/).
 
-<<<<<<< HEAD
-=======
 ## [0.4.2] - 2024-08-23
 
 ### Fixed
 + Correct invalid dependency of promptlayer slipped in the build 
 
->>>>>>> caaa5c87
 ## [0.4.1] - 2024-08-23
 
 ### Added
