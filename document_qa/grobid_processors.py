import re
from collections import OrderedDict
from html import escape
from pathlib import Path
from typing_extensions import deprecated

import dateparser
import grobid_tei_xml
from bs4 import BeautifulSoup
from grobid_client.grobid_client import GrobidClient


def get_span_start(type, title=None):
    title_ = ' title="' + title + '"' if title is not None else ""
    return '<span class="label ' + type + '"' + title_ + '>'


def get_span_end():
    return '</span>'


def get_rs_start(type):
    return '<rs type="' + type + '">'


def get_rs_end():
    return '</rs>'


def has_space_between_value_and_unit(quantity):
    return quantity['offsetEnd'] < quantity['rawUnit']['offsetStart']


def decorate_text_with_annotations(text, spans, tag="span"):
    """
        Decorate a text using spans, using two style defined by the tag:
            - "span" generated HTML like annotated text
            - "rs" generate XML like annotated text (format SuperMat)
    """
    sorted_spans = list(sorted(spans, key=lambda item: item['offset_start']))
    annotated_text = ""
    start = 0
    for span in sorted_spans:
        type = span['type'].replace("<", "").replace(">", "")
        if 'unit_type' in span and span['unit_type'] is not None:
            type = span['unit_type'].replace(" ", "_")
        annotated_text += escape(text[start: span['offset_start']])
        title = span['quantified'] if 'quantified' in span else None
        annotated_text += get_span_start(type, title) if tag == "span" else get_rs_start(type)
        annotated_text += escape(text[span['offset_start']: span['offset_end']])
        annotated_text += get_span_end() if tag == "span" else get_rs_end()

        start = span['offset_end']
    annotated_text += escape(text[start: len(text)])
    return annotated_text


<<<<<<< HEAD
=======
@deprecated("Use GrobidQuantitiesProcessor.process() instead")
def extract_quantities(client, x_all, column_text_index):
    # relevant_items = ['magnetic field strength', 'magnetic induction', 'maximum energy product',
    #                   "magnetic flux density", "magnetic flux"]
    # property_keywords = ['coercivity', 'remanence']

    output_data = []

    for idx, example in tqdm(enumerate(x_all), desc="extract quantities"):
        text = example[column_text_index]
        spans = GrobidQuantitiesProcessor(client).process(text)

        data_record = {
            "id": example[0],
            "filename": example[1],
            "passage_id": example[2],
            "text": text,
            "spans": spans
        }

        output_data.append(data_record)

    return output_data


@deprecated("Use GrobidMaterialsProcessor.process() instead")
def extract_materials(client, x_all, column_text_index):
    output_data = []

    for idx, example in tqdm(enumerate(x_all), desc="extract materials"):
        text = example[column_text_index]
        spans = GrobidMaterialsProcessor(client).process(text)
        data_record = {
            "id": example[0],
            "filename": example[1],
            "passage_id": example[2],
            "text": text,
            "spans": spans
        }

        output_data.append(data_record)

    return output_data


>>>>>>> 168d47b2
def get_parsed_value_type(quantity):
    if 'parsedValue' in quantity and 'structure' in quantity['parsedValue']:
        return quantity['parsedValue']['structure']['type']


class BaseProcessor(object):
    # def __init__(self, grobid_superconductors_client=None, grobid_quantities_client=None):
    #     self.grobid_superconductors_client = grobid_superconductors_client
    #     self.grobid_quantities_client = grobid_quantities_client

    patterns = [
        r'\d+e\d+'
    ]

    def post_process(self, text):
        output = text.replace('À', '-')
        output = output.replace('¼', '=')
        output = output.replace('þ', '+')
        output = output.replace('Â', 'x')
        output = output.replace('$', '~')
        output = output.replace('−', '-')
        output = output.replace('–', '-')

        for pattern in self.patterns:
            output = re.sub(pattern, lambda match: match.group().replace('e', '-'), output)

        return output


class GrobidProcessor(BaseProcessor):
    def __init__(self, grobid_url, ping_server=True):
        # super().__init__()
        grobid_client = GrobidClient(
            grobid_server=grobid_url,
            batch_size=5,
            coordinates=["p", "title", "persName"],
            sleep_time=5,
            timeout=60,
            check_server=ping_server
        )
        self.grobid_client = grobid_client

    def process(self, input_path, coordinates=False):
        pdf_file, status, text = self.grobid_client.process_pdf("processFulltextDocument",
                                                                input_path,
                                                                consolidate_header=True,
                                                                consolidate_citations=False,
                                                                segment_sentences=False,
                                                                tei_coordinates=coordinates,
                                                                include_raw_citations=False,
                                                                include_raw_affiliations=False,
                                                                generateIDs=True)

        if status != 200:
            return

        document_object = self.parse_grobid_xml(text, coordinates=coordinates)
        document_object['filename'] = Path(pdf_file).stem.replace(".tei", "")

        return document_object

    def parse_grobid_xml(self, text, coordinates=False):
        output_data = OrderedDict()

        doc_biblio = grobid_tei_xml.parse_document_xml(text)
        biblio = {
            "doi": doc_biblio.header.doi if doc_biblio.header.doi is not None else "",
            "authors": ", ".join([author.full_name for author in doc_biblio.header.authors]),
            "title": doc_biblio.header.title,
            "hash": doc_biblio.pdf_md5
        }
        try:
            year = dateparser.parse(doc_biblio.header.date).year
            biblio["publication_year"] = year
        except:
            pass

        output_data['biblio'] = biblio
        passages = []
        output_data['passages'] = passages
        passage_type = "paragraph"

        soup = BeautifulSoup(text, 'xml')
        blocks_header = get_xml_nodes_header(soup, use_paragraphs=True)

        passages.append({
            "text": f"authors: {biblio['authors']}",
            "type": passage_type,
            "section": "<header>",
            "subSection": "<authors>",
            "passage_id": "hauthors",
            "coordinates": ";".join([node['coords'] if coordinates and node.has_attr('coords') else "" for node in
                                     blocks_header['authors']])
        })

        passages.append({
            "text": self.post_process(" ".join([node.text for node in blocks_header['title']])),
            "type": passage_type,
            "section": "<header>",
            "subSection": "<title>",
            "passage_id": "htitle",
            "coordinates": ";".join([node['coords'] if coordinates and node.has_attr('coords') else "" for node in
                                     blocks_header['title']])
        })

        passages.append({
            "text": self.post_process(
                ''.join(node.text for node in blocks_header['abstract'] for text in node.find_all(text=True) if
                        text.parent.name != "ref" or (
                                text.parent.name == "ref" and text.parent.attrs[
                            'type'] != 'bibr'))),
            "type": passage_type,
            "section": "<header>",
            "subSection": "<abstract>",
            "passage_id": "habstract",
            "coordinates": ";".join([node['coords'] if coordinates and node.has_attr('coords') else "" for node in
                                     blocks_header['abstract']])
        })

        text_blocks_body = get_xml_nodes_body(soup, verbose=False, use_paragraphs=True)

        use_paragraphs = True
        if not use_paragraphs:
            passages.extend([
                {
                    "text": self.post_process(''.join(text for text in sentence.find_all(text=True) if
                                                      text.parent.name != "ref" or (
                                                              text.parent.name == "ref" and text.parent.attrs[
                                                          'type'] != 'bibr'))),
                    "type": passage_type,
                    "section": "<body>",
                    "subSection": "<paragraph>",
                    "passage_id": str(paragraph_id),
                    "coordinates": paragraph['coords'] if coordinates and sentence.has_attr('coords') else ""
                }
                for paragraph_id, paragraph in enumerate(text_blocks_body) for
                sentence_id, sentence in enumerate(paragraph)
            ])
        else:
            passages.extend([
                {
                    "text": self.post_process(''.join(text for text in paragraph.find_all(text=True) if
                                                      text.parent.name != "ref" or (
                                                              text.parent.name == "ref" and text.parent.attrs[
                                                          'type'] != 'bibr'))),
                    "type": passage_type,
                    "section": "<body>",
                    "subSection": "<paragraph>",
                    "passage_id": str(paragraph_id),
                    "coordinates": paragraph['coords'] if coordinates and paragraph.has_attr('coords') else ""
                }
                for paragraph_id, paragraph in enumerate(text_blocks_body)
            ])

        text_blocks_figures = get_xml_nodes_figures(soup, verbose=False)

        if not use_paragraphs:
            passages.extend([
                {
                    "text": self.post_process(''.join(text for text in sentence.find_all(text=True) if
                                                      text.parent.name != "ref" or (
                                                              text.parent.name == "ref" and text.parent.attrs[
                                                          'type'] != 'bibr'))),
                    "type": passage_type,
                    "section": "<body>",
                    "subSection": "<figure>",
                    "passage_id": str(paragraph_id) + str(sentence_id),
                    "coordinates": sentence['coords'] if coordinates and 'coords' in sentence else ""
                }
                for paragraph_id, paragraph in enumerate(text_blocks_figures) for
                sentence_id, sentence in enumerate(paragraph)
            ])
        else:
            passages.extend([
                {
                    "text": self.post_process(''.join(text for text in paragraph.find_all(text=True) if
                                                      text.parent.name != "ref" or (
                                                              text.parent.name == "ref" and text.parent.attrs[
                                                          'type'] != 'bibr'))),
                    "type": passage_type,
                    "section": "<body>",
                    "subSection": "<figure>",
                    "passage_id": str(paragraph_id),
                    "coordinates": paragraph['coords'] if coordinates and paragraph.has_attr('coords') else ""
                }
                for paragraph_id, paragraph in enumerate(text_blocks_figures)
            ])

        return output_data


class GrobidQuantitiesProcessor(BaseProcessor):
    def __init__(self, grobid_quantities_client):
        self.grobid_quantities_client = grobid_quantities_client

<<<<<<< HEAD
    def extract_quantities(self, text) -> list:
=======
    def process(self, text):
>>>>>>> 168d47b2
        status, result = self.grobid_quantities_client.process_text(text.strip())

        if status != 200:
            result = {}

        spans = []

        if 'measurements' in result:
            found_measurements = self.parse_measurements_output(result)

            for m in found_measurements:
                item = {
                    "text": text[m['offset_start']:m['offset_end']],
                    'offset_start': m['offset_start'],
                    'offset_end': m['offset_end']
                }

                if 'raw' in m and m['raw'] != item['text']:
                    item['text'] = m['raw']

                if 'quantified_substance' in m:
                    item['quantified'] = m['quantified_substance']

                if 'type' in m:
                    item["unit_type"] = m['type']

                item['type'] = 'property'
                # if 'raw_value' in m:
                #     item['raw_value'] = m['raw_value']

                spans.append(item)

        return spans

    @staticmethod
    def parse_measurements_output(result):
        measurements_output = []

        for measurement in result['measurements']:
            type = measurement['type']
            measurement_output_object = {}
            quantity_type = None
            has_unit = False
            parsed_value_type = None

            if 'quantified' in measurement:
                if 'normalizedName' in measurement['quantified']:
                    quantified_substance = measurement['quantified']['normalizedName']
                    measurement_output_object["quantified_substance"] = quantified_substance

            if 'measurementOffsets' in measurement:
                measurement_output_object["offset_start"] = measurement["measurementOffsets"]['start']
                measurement_output_object["offset_end"] = measurement["measurementOffsets"]['end']
            else:
                # If there are no offsets we skip the measurement
                continue

            # if 'measurementRaw' in measurement:
            #     measurement_output_object['raw_value'] = measurement['measurementRaw']

            if type == 'value':
                quantity = measurement['quantity']

                parsed_value = GrobidQuantitiesProcessor.get_parsed(quantity)
                if parsed_value:
                    measurement_output_object['parsed'] = parsed_value

                normalized_value = GrobidQuantitiesProcessor.get_normalized(quantity)
                if normalized_value:
                    measurement_output_object['normalized'] = normalized_value

                raw_value = GrobidQuantitiesProcessor.get_raw(quantity)
                if raw_value:
                    measurement_output_object['raw'] = raw_value

                if 'type' in quantity:
                    quantity_type = quantity['type']

                if 'rawUnit' in quantity:
                    has_unit = True

                parsed_value_type = get_parsed_value_type(quantity)

            elif type == 'interval':
                if 'quantityMost' in measurement:
                    quantityMost = measurement['quantityMost']
                    if 'type' in quantityMost:
                        quantity_type = quantityMost['type']

                    if 'rawUnit' in quantityMost:
                        has_unit = True

                    parsed_value_type = get_parsed_value_type(quantityMost)

                if 'quantityLeast' in measurement:
                    quantityLeast = measurement['quantityLeast']

                    if 'type' in quantityLeast:
                        quantity_type = quantityLeast['type']

                    if 'rawUnit' in quantityLeast:
                        has_unit = True

                    parsed_value_type = get_parsed_value_type(quantityLeast)

            elif type == 'listc':
                quantities = measurement['quantities']

                if 'type' in quantities[0]:
                    quantity_type = quantities[0]['type']

                if 'rawUnit' in quantities[0]:
                    has_unit = True

                parsed_value_type = get_parsed_value_type(quantities[0])

            if quantity_type is not None or has_unit:
                measurement_output_object['type'] = quantity_type

            if parsed_value_type is None or parsed_value_type not in ['ALPHABETIC', 'TIME']:
                measurements_output.append(measurement_output_object)

        return measurements_output

    @staticmethod
    def get_parsed(quantity):
        parsed_value = parsed_unit = None
        if 'parsedValue' in quantity and 'parsed' in quantity['parsedValue']:
            parsed_value = quantity['parsedValue']['parsed']
        if 'parsedUnit' in quantity and 'name' in quantity['parsedUnit']:
            parsed_unit = quantity['parsedUnit']['name']

        if parsed_value and parsed_unit:
            if has_space_between_value_and_unit(quantity):
                return str(parsed_value) + str(parsed_unit)
            else:
                return str(parsed_value) + " " + str(parsed_unit)

    @staticmethod
    def get_normalized(quantity):
        normalized_value = normalized_unit = None
        if 'normalizedQuantity' in quantity:
            normalized_value = quantity['normalizedQuantity']
        if 'normalizedUnit' in quantity and 'name' in quantity['normalizedUnit']:
            normalized_unit = quantity['normalizedUnit']['name']

        if normalized_value and normalized_unit:
            if has_space_between_value_and_unit(quantity):
                return str(normalized_value) + " " + str(normalized_unit)
            else:
                return str(normalized_value) + str(normalized_unit)

    @staticmethod
    def get_raw(quantity):
        raw_value = raw_unit = None
        if 'rawValue' in quantity:
            raw_value = quantity['rawValue']
        if 'rawUnit' in quantity and 'name' in quantity['rawUnit']:
            raw_unit = quantity['rawUnit']['name']

        if raw_value and raw_unit:
            if has_space_between_value_and_unit(quantity):
                return str(raw_value) + " " + str(raw_unit)
            else:
                return str(raw_value) + str(raw_unit)


class GrobidMaterialsProcessor(BaseProcessor):
    def __init__(self, grobid_superconductors_client):
        self.grobid_superconductors_client = grobid_superconductors_client

    def process(self, text):
        preprocessed_text = text.strip()
        status, result = self.grobid_superconductors_client.process_text(preprocessed_text,
                                                                         "processText_disable_linking")

        if status != 200:
            result = {}

        spans = []

        if 'passages' in result:
            materials = self.parse_superconductors_output(result, preprocessed_text)

            for m in materials:
                item = {"text": preprocessed_text[m['offset_start']:m['offset_end']]}

                item['offset_start'] = m['offset_start']
                item['offset_end'] = m['offset_end']

                if 'formula' in m:
                    item["formula"] = m['formula']

                item['type'] = 'material'
                item['raw_value'] = m['text']

                spans.append(item)

        return spans

    def parse_materials(self, text):
        status, result = self.grobid_superconductors_client.process_texts(text.strip(), "parseMaterials")

        if status != 200:
            result = []

        results = []
        for position_material in result:
            compositions = []
            for material in position_material:
                if 'resolvedFormulas' in material:
                    for resolved_formula in material['resolvedFormulas']:
                        if 'formulaComposition' in resolved_formula:
                            compositions.append(resolved_formula['formulaComposition'])
                elif 'formula' in material:
                    if 'formulaComposition' in material['formula']:
                        compositions.append(material['formula']['formulaComposition'])
            results.append(compositions)

        return results

    def parse_material(self, text):
        status, result = self.grobid_superconductors_client.process_text(text.strip(), "parseMaterial")

        if status != 200:
            result = []

        compositions = self.output_info(result)

        return compositions

    def output_info(self, result):
        compositions = []
        for material in result:
            if 'resolvedFormulas' in material:
                for resolved_formula in material['resolvedFormulas']:
                    if 'formulaComposition' in resolved_formula:
                        compositions.append(resolved_formula['formulaComposition'])
            elif 'formula' in material:
                if 'formulaComposition' in material['formula']:
                    compositions.append(material['formula']['formulaComposition'])
            if 'name' in material:
                compositions.append(material['name'])
        return compositions

    @staticmethod
    def parse_superconductors_output(result, original_text):
        materials = []

        for passage in result['passages']:
            sentence_offset = original_text.index(passage['text'])
            if 'spans' in passage:
                spans = passage['spans']
                for material_span in filter(lambda s: s['type'] == '<material>', spans):
                    text_ = material_span['text']

                    base_material_information = {
                        "text": text_,
                        "offset_start": sentence_offset + material_span['offset_start'],
                        'offset_end': sentence_offset + material_span['offset_end']
                    }

                    materials.append(base_material_information)

        return materials


class GrobidAggregationProcessor(GrobidQuantitiesProcessor, GrobidMaterialsProcessor):
    def __init__(self, grobid_quantities_client=None, grobid_superconductors_client=None):
        if grobid_quantities_client:
            self.gqp = GrobidQuantitiesProcessor(grobid_quantities_client)
        if grobid_superconductors_client:
            self.gmp = GrobidMaterialsProcessor(grobid_superconductors_client)

    def process_single_text(self, text):
        extracted_quantities_spans = self.process_properties(text)
        extracted_materials_spans = self.process_materials(text)
        all_entities = extracted_quantities_spans + extracted_materials_spans
        entities = self.prune_overlapping_annotations(all_entities)
        return entities

<<<<<<< HEAD
    def extract_quantities(self, text):
        if self.gqp:
            return self.gqp.extract_quantities(text)
        else:
            return []


    def extract_materials(self, text):
        if self.gmp:
            return self.gmp.extract_materials(text)
        else:
            return []
=======
    def process_properties(self, text):
        return self.gqp.process(text)

    def process_materials(self, text):
        return self.gmp.process(text)
>>>>>>> 168d47b2

    @staticmethod
    def box_to_dict(box, color=None, type=None):

        if box is None or box == "" or len(box) < 5:
            return {}

        item = {"page": box[0], "x": box[1], "y": box[2], "width": box[3], "height": box[4]}
        if color is not None:
            item['color'] = color

        if type:
            item['type'] = type

        return item

    @staticmethod
    def prune_overlapping_annotations(entities: list) -> list:
        # Sorting by offsets
        sorted_entities = sorted(entities, key=lambda d: d['offset_start'])

        if len(entities) <= 1:
            return sorted_entities

        to_be_removed = []

        previous = None
        first = True

        for current in sorted_entities:
            if first:
                first = False
                previous = current
                continue

            if previous['offset_start'] < current['offset_start'] \
                    and previous['offset_end'] < current['offset_end'] \
                    and (previous['offset_end'] < current['offset_start'] \
                         and not (previous['text'] == "-" and current['text'][0].isdigit())):
                previous = current
                continue

            if previous['offset_end'] < current['offset_end']:
                if current['type'] == previous['type']:
                    # Type is the same
                    if current['offset_start'] == previous['offset_end']:
                        if current['type'] == 'property':
                            if current['text'].startswith("."):
                                print(
                                    f"Merging. {current['text']} <{current['type']}> with {previous['text']} <{previous['type']}>")
                                # current entity starts with a ".", suspiciously look like a truncated value
                                to_be_removed.append(previous)
                                current['text'] = previous['text'] + current['text']
                                current['raw_value'] = current['text']
                                current['offset_start'] = previous['offset_start']
                            elif previous['text'].endswith(".") and current['text'][0].isdigit():
                                print(
                                    f"Merging. {current['text']} <{current['type']}> with {previous['text']} <{previous['type']}>")
                                # previous entity ends with ".", current entity starts with a number
                                to_be_removed.append(previous)
                                current['text'] = previous['text'] + current['text']
                                current['raw_value'] = current['text']
                                current['offset_start'] = previous['offset_start']
                            elif previous['text'].startswith("-"):
                                print(
                                    f"Merging. {current['text']} <{current['type']}> with {previous['text']} <{previous['type']}>")
                                # previous starts with a `-`, sherlock this is another truncated value
                                current['text'] = previous['text'] + current['text']
                                current['raw_value'] = current['text']
                                current['offset_start'] = previous['offset_start']
                                to_be_removed.append(previous)
                            else:
                                print("Other cases to be considered: ", previous, current)
                        else:
                            if current['text'].startswith("-"):
                                print(
                                    f"Merging. {current['text']} <{current['type']}> with {previous['text']} <{previous['type']}>")
                                # previous starts with a `-`, sherlock this is another truncated value
                                current['text'] = previous['text'] + current['text']
                                current['raw_value'] = current['text']
                                current['offset_start'] = previous['offset_start']
                                to_be_removed.append(previous)
                            else:
                                print("Other cases to be considered: ", previous, current)

                    elif previous['text'] == "-" and current['text'][0].isdigit():
                        print(
                            f"Merging. {current['text']} <{current['type']}> with {previous['text']} <{previous['type']}>")
                        # previous starts with a `-`, sherlock this is another truncated value
                        current['text'] = previous['text'] + " " * (current['offset_start'] - previous['offset_end']) + \
                                          current['text']
                        current['raw_value'] = current['text']
                        current['offset_start'] = previous['offset_start']
                        to_be_removed.append(previous)
                    else:
                        print(
                            f"Overlapping. {current['text']} <{current['type']}> with {previous['text']} <{previous['type']}>")

                        # take the largest one
                        if len(previous['text']) > len(current['text']):
                            to_be_removed.append(current)
                        elif len(previous['text']) < len(current['text']):
                            to_be_removed.append(previous)
                        else:
                            to_be_removed.append(previous)
                elif current['type'] != previous['type']:
                    print(
                        f"Overlapping. {current['text']} <{current['type']}> with {previous['text']} <{previous['type']}>")

                    if len(previous['text']) > len(current['text']):
                        to_be_removed.append(current)
                    elif len(previous['text']) < len(current['text']):
                        to_be_removed.append(previous)
                    else:
                        if current['type'] == "material":
                            to_be_removed.append(previous)
                        else:
                            to_be_removed.append(current)
                previous = current

            elif previous['offset_end'] > current['offset_end']:
                to_be_removed.append(current)
                # the previous goes after the current, so we keep the previous and we discard the current
            else:
                if current['type'] == "material":
                    to_be_removed.append(previous)
                else:
                    to_be_removed.append(current)
                previous = current

        new_sorted_entities = [e for e in sorted_entities if e not in to_be_removed]

        return new_sorted_entities


class XmlProcessor(BaseProcessor):
    def __init__(self):
        super().__init__()

    def process_structure(self, input_file):
        text = ""
        with open(input_file, encoding='utf-8') as fi:
            text = fi.read()

        output_data = self.parse_xml(text)
        output_data['filename'] = Path(input_file).stem.replace(".tei", "")

        return output_data

    # def process_single(self, input_file):
    #     doc = self.process_structure(input_file)
    # 
    #     for paragraph in doc['passages']:
    #         entities = self.process_single_text(paragraph['text'])
    #         paragraph['spans'] = entities
    # 
    #     return doc

    def process(self, text):
        output_data = OrderedDict()
        soup = BeautifulSoup(text, 'xml')
        text_blocks_children = get_children_list_supermat(soup, verbose=False)

        passages = []
        output_data['passages'] = passages
        passages.extend([
            {
                "text": self.post_process(''.join(text for text in sentence.find_all(text=True) if
                                                  text.parent.name != "ref" or (
                                                          text.parent.name == "ref" and text.parent.attrs[
                                                      'type'] != 'bibr'))),
                "type": "paragraph",
                "section": "<body>",
                "subSection": "<paragraph>",
                "passage_id": str(paragraph_id) + str(sentence_id)
            }
            for paragraph_id, paragraph in enumerate(text_blocks_children) for
            sentence_id, sentence in enumerate(paragraph)
        ])

        return output_data


def get_children_list_supermat(soup, use_paragraphs=False, verbose=False):
    children = []

    child_name = "p" if use_paragraphs else "s"
    for child in soup.tei.children:
        if child.name == 'teiHeader':
            pass
            children.append(child.find_all("title"))
            children.extend([subchild.find_all(child_name) for subchild in child.find_all("abstract")])
            children.extend([subchild.find_all(child_name) for subchild in child.find_all("ab", {"type": "keywords"})])
        elif child.name == 'text':
            children.extend([subchild.find_all(child_name) for subchild in child.find_all("body")])

    if verbose:
        print(str(children))

    return children


def get_children_list_grobid(soup: object, use_paragraphs: object = True, verbose: object = False) -> object:
    children = []

    child_name = "p" if use_paragraphs else "s"
    for child in soup.TEI.children:
        if child.name == 'teiHeader':
            pass
            # children.extend(child.find_all("title", attrs={"level": "a"}, limit=1))
            # children.extend([subchild.find_all(child_name) for subchild in child.find_all("abstract")])
        elif child.name == 'text':
            children.extend([subchild.find_all(child_name) for subchild in child.find_all("body")])
            children.extend([subchild.find_all("figDesc") for subchild in child.find_all("body")])

    if verbose:
        print(str(children))

    return children


def get_xml_nodes_header(soup: object, use_paragraphs: bool = True) -> list:
    sub_tag = "p" if use_paragraphs else "s"

    header_elements = {
        "authors": [persNameNode for persNameNode in soup.teiHeader.find_all("persName")],
        "abstract": [p_in_abstract for abstractNodes in soup.teiHeader.find_all("abstract") for p_in_abstract in
                     abstractNodes.find_all(sub_tag)],
        "title": [soup.teiHeader.fileDesc.title]
    }

    return header_elements


def get_xml_nodes_body(soup: object, use_paragraphs: bool = True, verbose: bool = False) -> list:
    nodes = []
    tag_name = "p" if use_paragraphs else "s"
    for child in soup.TEI.children:
        if child.name == 'text':
            # nodes.extend([subchild.find_all(tag_name) for subchild in child.find_all("body")])
            nodes.extend(
                [subsubchild for subchild in child.find_all("body") for subsubchild in subchild.find_all(tag_name)])

    if verbose:
        print(str(nodes))

    return nodes


def get_xml_nodes_figures(soup: object, verbose: bool = False) -> list:
    children = []
    for child in soup.TEI.children:
        if child.name == 'text':
            children.extend(
                [subchild for subchilds in child.find_all("body") for subchild in subchilds.find_all("figDesc")])

    if verbose:
        print(str(children))

    return children<|MERGE_RESOLUTION|>--- conflicted
+++ resolved
@@ -2,7 +2,6 @@
 from collections import OrderedDict
 from html import escape
 from pathlib import Path
-from typing_extensions import deprecated
 
 import dateparser
 import grobid_tei_xml
@@ -55,54 +54,6 @@
     return annotated_text
 
 
-<<<<<<< HEAD
-=======
-@deprecated("Use GrobidQuantitiesProcessor.process() instead")
-def extract_quantities(client, x_all, column_text_index):
-    # relevant_items = ['magnetic field strength', 'magnetic induction', 'maximum energy product',
-    #                   "magnetic flux density", "magnetic flux"]
-    # property_keywords = ['coercivity', 'remanence']
-
-    output_data = []
-
-    for idx, example in tqdm(enumerate(x_all), desc="extract quantities"):
-        text = example[column_text_index]
-        spans = GrobidQuantitiesProcessor(client).process(text)
-
-        data_record = {
-            "id": example[0],
-            "filename": example[1],
-            "passage_id": example[2],
-            "text": text,
-            "spans": spans
-        }
-
-        output_data.append(data_record)
-
-    return output_data
-
-
-@deprecated("Use GrobidMaterialsProcessor.process() instead")
-def extract_materials(client, x_all, column_text_index):
-    output_data = []
-
-    for idx, example in tqdm(enumerate(x_all), desc="extract materials"):
-        text = example[column_text_index]
-        spans = GrobidMaterialsProcessor(client).process(text)
-        data_record = {
-            "id": example[0],
-            "filename": example[1],
-            "passage_id": example[2],
-            "text": text,
-            "spans": spans
-        }
-
-        output_data.append(data_record)
-
-    return output_data
-
-
->>>>>>> 168d47b2
 def get_parsed_value_type(quantity):
     if 'parsedValue' in quantity and 'structure' in quantity['parsedValue']:
         return quantity['parsedValue']['structure']['type']
@@ -145,7 +96,7 @@
         )
         self.grobid_client = grobid_client
 
-    def process(self, input_path, coordinates=False):
+    def process_structure(self, input_path, coordinates=False):
         pdf_file, status, text = self.grobid_client.process_pdf("processFulltextDocument",
                                                                 input_path,
                                                                 consolidate_header=True,
@@ -163,6 +114,15 @@
         document_object['filename'] = Path(pdf_file).stem.replace(".tei", "")
 
         return document_object
+
+    def process_single(self, input_file):
+        doc = self.process_structure(input_file)
+
+        for paragraph in doc['passages']:
+            entities = self.process_single_text(paragraph['text'])
+            paragraph['spans'] = entities
+
+        return doc
 
     def parse_grobid_xml(self, text, coordinates=False):
         output_data = OrderedDict()
@@ -298,11 +258,7 @@
     def __init__(self, grobid_quantities_client):
         self.grobid_quantities_client = grobid_quantities_client
 
-<<<<<<< HEAD
-    def extract_quantities(self, text) -> list:
-=======
-    def process(self, text):
->>>>>>> 168d47b2
+    def process(self, text) -> list:
         status, result = self.grobid_quantities_client.process_text(text.strip())
 
         if status != 200:
@@ -584,26 +540,17 @@
         entities = self.prune_overlapping_annotations(all_entities)
         return entities
 
-<<<<<<< HEAD
-    def extract_quantities(self, text):
+    def process_properties(self, text):
         if self.gqp:
-            return self.gqp.extract_quantities(text)
+            return self.gqp.process(text)
         else:
             return []
 
-
-    def extract_materials(self, text):
+    def process_materials(self, text):
         if self.gmp:
-            return self.gmp.extract_materials(text)
+            return self.gmp.process(text)
         else:
             return []
-=======
-    def process_properties(self, text):
-        return self.gqp.process(text)
-
-    def process_materials(self, text):
-        return self.gmp.process(text)
->>>>>>> 168d47b2
 
     @staticmethod
     def box_to_dict(box, color=None, type=None):
@@ -755,11 +702,11 @@
 
     # def process_single(self, input_file):
     #     doc = self.process_structure(input_file)
-    # 
+    #
     #     for paragraph in doc['passages']:
     #         entities = self.process_single_text(paragraph['text'])
     #         paragraph['spans'] = entities
-    # 
+    #
     #     return doc
 
     def process(self, text):
