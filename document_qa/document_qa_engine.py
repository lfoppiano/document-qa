import copy
import os
from pathlib import Path
from typing import Union, Any

from grobid_client.grobid_client import GrobidClient
from langchain.chains import create_extraction_chain
from langchain.chains.question_answering import load_qa_chain
from langchain.prompts import SystemMessagePromptTemplate, HumanMessagePromptTemplate, ChatPromptTemplate
from langchain.retrievers import MultiQueryRetriever
from langchain.text_splitter import RecursiveCharacterTextSplitter
from langchain.vectorstores import Chroma
from tqdm import tqdm

from document_qa.grobid_processors import GrobidProcessor


class DocumentQAEngine:
    llm = None
    qa_chain_type = None
    embedding_function = None
    embeddings_dict = {}
    embeddings_map_from_md5 = {}
    embeddings_map_to_md5 = {}

    def __init__(self,
                 llm,
                 embedding_function,
                 qa_chain_type="stuff",
                 embeddings_root_path=None,
                 grobid_url=None,
                 ):
        self.embedding_function = embedding_function
        self.llm = llm
        self.chain = load_qa_chain(llm, chain_type=qa_chain_type)

        if embeddings_root_path is not None:
            self.embeddings_root_path = embeddings_root_path
            if not os.path.exists(embeddings_root_path):
                os.makedirs(embeddings_root_path)
            else:
                self.load_embeddings(self.embeddings_root_path)

        if grobid_url:
            self.grobid_url = grobid_url
            grobid_client = GrobidClient(
                grobid_server=self.grobid_url,
                batch_size=1000,
                coordinates=["p"],
                sleep_time=5,
                timeout=60,
                check_server=True
            )
            self.grobid_processor = GrobidProcessor(grobid_client)

    def load_embeddings(self, embeddings_root_path: Union[str, Path]) -> None:
        """
        Load the embeddings assuming they are all persisted and stored in a single directory.
        The root path of the embeddings containing one data store for each document in each subdirectory
        """

        embeddings_directories = [f for f in os.scandir(embeddings_root_path) if f.is_dir()]

        if len(embeddings_directories) == 0:
            print("No available embeddings")
            return

        for embedding_document_dir in embeddings_directories:
            self.embeddings_dict[embedding_document_dir.name] = Chroma(persist_directory=embedding_document_dir.path,
                                                                       embedding_function=self.embedding_function)

            filename_list = list(Path(embedding_document_dir).glob('*.storage_filename'))
            if filename_list:
                filenam = filename_list[0].name.replace(".storage_filename", "")
                self.embeddings_map_from_md5[embedding_document_dir.name] = filenam
                self.embeddings_map_to_md5[filenam] = embedding_document_dir.name

        print("Embedding loaded: ", len(self.embeddings_dict.keys()))

    def get_loaded_embeddings_ids(self):
        return list(self.embeddings_dict.keys())

    def get_md5_from_filename(self, filename):
        return self.embeddings_map_to_md5[filename]

    def get_filename_from_md5(self, md5):
        return self.embeddings_map_from_md5[md5]

    def query_document(self, query: str, doc_id, output_parser=None, context_size=4, extraction_schema=None,
                       verbose=False, memory=None) -> (
            Any, str):
        # self.load_embeddings(self.embeddings_root_path)

        if verbose:
            print(query)

        response = self._run_query(doc_id, query, context_size=context_size, memory=memory)
        response = response['output_text'] if 'output_text' in response else response

        if verbose:
            print(doc_id, "->", response)

        if output_parser:
            try:
                return self._parse_json(response, output_parser), response
            except Exception as oe:
                print("Failing to parse the response", oe)
                return None, response
        elif extraction_schema:
            try:
                chain = create_extraction_chain(extraction_schema, self.llm)
                parsed = chain.run(response)
                return parsed, response
            except Exception as oe:
                print("Failing to parse the response", oe)
                return None, response
        else:
            return None, response

    def query_storage(self, query: str, doc_id, context_size=4):
        documents = self._get_context(doc_id, query, context_size)

        context_as_text = [doc.page_content for doc in documents]
        return context_as_text

    def _parse_json(self, response, output_parser):
        system_message = "You are an useful assistant expert in materials science, physics, and chemistry " \
                         "that can process text and transform it to JSON."
        human_message = """Transform the text between three double quotes in JSON.\n\n\n\n
        {format_instructions}\n\nText: \"\"\"{text}\"\"\""""

        system_message_prompt = SystemMessagePromptTemplate.from_template(system_message)
        human_message_prompt = HumanMessagePromptTemplate.from_template(human_message)

        prompt_template = ChatPromptTemplate.from_messages([system_message_prompt, human_message_prompt])

        results = self.llm(
            prompt_template.format_prompt(
                text=response,
                format_instructions=output_parser.get_format_instructions()
            ).to_messages()
        )
        parsed_output = output_parser.parse(results.content)

        return parsed_output

    def _run_query(self, doc_id, query, memory=None, context_size=4):
        relevant_documents = self._get_context(doc_id, query, context_size)
        if memory:
            return self.chain.run(input_documents=relevant_documents,
                                  question=query)
        else:
            return self.chain.run(input_documents=relevant_documents,
                                  question=query,
                                  memory=memory)
        # return self.chain({"input_documents": relevant_documents, "question": prompt_chat_template}, return_only_outputs=True)

    def _get_context(self, doc_id, query, context_size=4):
        db = self.embeddings_dict[doc_id]
        retriever = db.as_retriever(search_kwargs={"k": context_size})
        relevant_documents = retriever.get_relevant_documents(query)
        return relevant_documents

    def get_all_context_by_document(self, doc_id):
        """Return the full context from the document"""
        db = self.embeddings_dict[doc_id]
        docs = db.get()
        return docs['documents']

    def _get_context_multiquery(self, doc_id, query, context_size=4):
        db = self.embeddings_dict[doc_id].as_retriever(search_kwargs={"k": context_size})
        multi_query_retriever = MultiQueryRetriever.from_llm(retriever=db, llm=self.llm)
        relevant_documents = multi_query_retriever.get_relevant_documents(query)
        return relevant_documents

    def get_text_from_document(self, pdf_file_path, chunk_size=-1, perc_overlap=0.1, verbose=False):
        """Extract text from documents using Grobid, if chunk_size is < 0 it keep each paragraph separately"""
        if verbose:
            print("File", pdf_file_path)
        filename = Path(pdf_file_path).stem
        structure = self.grobid_processor.process_structure(pdf_file_path)

        biblio = structure['biblio']
        biblio['filename'] = filename.replace(" ", "_")

        if verbose:
            print("Generating embeddings for:", hash, ", filename: ", filename)

        texts = []
        metadatas = []
        ids = []
        if chunk_size < 0:
            for passage in structure['passages']:
                biblio_copy = copy.copy(biblio)
                if len(str.strip(passage['text'])) > 0:
                    texts.append(passage['text'])

                    biblio_copy['type'] = passage['type']
                    biblio_copy['section'] = passage['section']
                    biblio_copy['subSection'] = passage['subSection']
                    metadatas.append(biblio_copy)

                    ids.append(passage['passage_id'])
        else:
            document_text = " ".join([passage['text'] for passage in structure['passages']])
            # text_splitter = CharacterTextSplitter.from_tiktoken_encoder(
            text_splitter = RecursiveCharacterTextSplitter.from_tiktoken_encoder(
                chunk_size=chunk_size,
                chunk_overlap=chunk_size * perc_overlap
            )
            texts = text_splitter.split_text(document_text)
            metadatas = [biblio for _ in range(len(texts))]
            ids = [id for id, t in enumerate(texts)]

        return texts, metadatas, ids

    def create_memory_embeddings(self, pdf_path, doc_id=None, chunk_size=500, perc_overlap=0.1):
        texts, metadata, ids = self.get_text_from_document(pdf_path, chunk_size=chunk_size, perc_overlap=perc_overlap)
        if doc_id:
            hash = doc_id
        else:
            hash = metadata[0]['hash']

        if hash not in self.embeddings_dict.keys():
            self.embeddings_dict[hash] = Chroma.from_texts(texts, embedding=self.embedding_function, metadatas=metadata,
                                                           collection_name=hash)
        else:
            self.embeddings_dict[hash].delete(ids=self.embeddings_dict[hash].get()['ids'])
            self.embeddings_dict[hash] = Chroma.from_texts(texts, embedding=self.embedding_function, metadatas=metadata,
                                                           collection_name=hash)
<<<<<<< HEAD

=======
>>>>>>> cbdc1a43

        self.embeddings_root_path = None

        return hash

    def create_embeddings(self, pdfs_dir_path: Path, chunk_size=500, perc_overlap=0.1):
        input_files = []
        for root, dirs, files in os.walk(pdfs_dir_path, followlinks=False):
            for file_ in files:
                if not (file_.lower().endswith(".pdf")):
                    continue
                input_files.append(os.path.join(root, file_))

        for input_file in tqdm(input_files, total=len(input_files), unit='document',
                               desc="Grobid + embeddings processing"):

            md5 = self.calculate_md5(input_file)
            data_path = os.path.join(self.embeddings_root_path, md5)

            if os.path.exists(data_path):
                print(data_path, "exists. Skipping it ")
                continue

            texts, metadata, ids = self.get_text_from_document(input_file, chunk_size=chunk_size,
                                                               perc_overlap=perc_overlap)
            filename = metadata[0]['filename']

            vector_db_document = Chroma.from_texts(texts,
                                                   metadatas=metadata,
                                                   embedding=self.embedding_function,
                                                   persist_directory=data_path)
            vector_db_document.persist()

            with open(os.path.join(data_path, filename + ".storage_filename"), 'w') as fo:
                fo.write("")

    @staticmethod
    def calculate_md5(input_file: Union[Path, str]):
        import hashlib
        md5_hash = hashlib.md5()
        with open(input_file, 'rb') as fi:
            md5_hash.update(fi.read())
        return md5_hash.hexdigest().upper()<|MERGE_RESOLUTION|>--- conflicted
+++ resolved
@@ -223,15 +223,11 @@
 
         if hash not in self.embeddings_dict.keys():
             self.embeddings_dict[hash] = Chroma.from_texts(texts, embedding=self.embedding_function, metadatas=metadata,
-                                                           collection_name=hash)
+                                                          collection_name=hash)
         else:
             self.embeddings_dict[hash].delete(ids=self.embeddings_dict[hash].get()['ids'])
             self.embeddings_dict[hash] = Chroma.from_texts(texts, embedding=self.embedding_function, metadatas=metadata,
                                                            collection_name=hash)
-<<<<<<< HEAD
-
-=======
->>>>>>> cbdc1a43
 
         self.embeddings_root_path = None
 
