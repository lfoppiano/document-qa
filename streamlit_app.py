import os
import re
from hashlib import blake2b
from tempfile import NamedTemporaryFile

import dotenv
from grobid_quantities.quantities import QuantitiesAPI
from langchain.memory import ConversationBufferWindowMemory
from langchain_community.chat_models.openai import ChatOpenAI
from langchain_community.embeddings.huggingface import HuggingFaceEmbeddings
from langchain_community.embeddings.openai import OpenAIEmbeddings
from langchain_community.llms.huggingface_endpoint import HuggingFaceEndpoint
from streamlit_pdf_viewer import pdf_viewer

from document_qa.ner_client_generic import NERClientGeneric

dotenv.load_dotenv(override=True)

import streamlit as st
from document_qa.document_qa_engine import DocumentQAEngine, DataStorage
from document_qa.grobid_processors import GrobidAggregationProcessor, decorate_text_with_annotations

OPENAI_MODELS = ['gpt-3.5-turbo',
                 "gpt-4",
                 "gpt-4-1106-preview"]

OPENAI_EMBEDDINGS = [
    'text-embedding-ada-002',
    'text-embedding-3-large',
    'openai-text-embedding-3-small'
]

OPEN_MODELS = {
    'mistral-7b-instruct-v0.3': 'mistralai/Mistral-7B-Instruct-v0.2',
    # 'Phi-3-mini-128k-instruct': "microsoft/Phi-3-mini-128k-instruct",
    'Phi-3-mini-4k-instruct': "microsoft/Phi-3-mini-4k-instruct"
}

DEFAULT_OPEN_EMBEDDING_NAME = 'Default (all-MiniLM-L6-v2)'
OPEN_EMBEDDINGS = {
    DEFAULT_OPEN_EMBEDDING_NAME: 'all-MiniLM-L6-v2',
    'Salesforce/SFR-Embedding-Mistral': 'Salesforce/SFR-Embedding-Mistral'
}

DISABLE_MEMORY = ['zephyr-7b-beta']

if 'rqa' not in st.session_state:
    st.session_state['rqa'] = {}

if 'model' not in st.session_state:
    st.session_state['model'] = None

if 'api_keys' not in st.session_state:
    st.session_state['api_keys'] = {}

if 'doc_id' not in st.session_state:
    st.session_state['doc_id'] = None

if 'loaded_embeddings' not in st.session_state:
    st.session_state['loaded_embeddings'] = None

if 'hash' not in st.session_state:
    st.session_state['hash'] = None

if 'git_rev' not in st.session_state:
    st.session_state['git_rev'] = "unknown"
    if os.path.exists("revision.txt"):
        with open("revision.txt", 'r') as fr:
            from_file = fr.read()
            st.session_state['git_rev'] = from_file if len(from_file) > 0 else "unknown"

if "messages" not in st.session_state:
    st.session_state.messages = []

if 'ner_processing' not in st.session_state:
    st.session_state['ner_processing'] = False

if 'uploaded' not in st.session_state:
    st.session_state['uploaded'] = False

if 'memory' not in st.session_state:
    st.session_state['memory'] = None

if 'binary' not in st.session_state:
    st.session_state['binary'] = None

if 'annotations' not in st.session_state:
    st.session_state['annotations'] = None

if 'should_show_annotations' not in st.session_state:
    st.session_state['should_show_annotations'] = True

if 'pdf' not in st.session_state:
    st.session_state['pdf'] = None

if 'pdf_rendering' not in st.session_state:
    st.session_state['pdf_rendering'] = None

if 'embeddings' not in st.session_state:
    st.session_state['embeddings'] = None

st.set_page_config(
    page_title="Scientific Document Insights Q/A",
    page_icon="📝",
    initial_sidebar_state="expanded",
    layout="wide",
    menu_items={
        'Get Help': 'https://github.com/lfoppiano/document-qa',
        'Report a bug': "https://github.com/lfoppiano/document-qa/issues",
        'About': "Upload a scientific article in PDF, ask questions, get insights."
    }
)

css_modify_left_column = '''
<style>                 
    [data-testid="stHorizontalBlock"] > div:nth-child(1) {
        overflow: hidden;
        background-color: red;
        height: 70vh;
    }
</style>
'''
css_modify_right_column = '''
<style>                 
    [data-testid="stHorizontalBlock"]> div:first-child {
        background-color: red;
        position: fixed
        height: 70vh;
    }
</style>
'''
css_disable_scrolling_container = '''
<style>
    [data-testid="ScrollToBottomContainer"] {
        overflow: hidden;
    }
</style>
'''


# st.markdown(css_lock_column_fixed, unsafe_allow_html=True)
# st.markdown(css2, unsafe_allow_html=True)


def new_file():
    st.session_state['loaded_embeddings'] = None
    st.session_state['doc_id'] = None
    st.session_state['uploaded'] = True
    if st.session_state['memory']:
        st.session_state['memory'].clear()


def clear_memory():
    st.session_state['memory'].clear()


# @st.cache_resource
def init_qa(model, embeddings_name=None, api_key=None):
    ## For debug add: callbacks=[PromptLayerCallbackHandler(pl_tags=["langchain", "chatgpt", "document-qa"])])
    if model in OPENAI_MODELS:
        if embeddings_name is None:
            embeddings_name = 'text-embedding-ada-002'

        st.session_state['memory'] = ConversationBufferWindowMemory(k=4)
        if api_key:
            chat = ChatOpenAI(model_name=model,
                              temperature=0,
                              openai_api_key=api_key,
                              frequency_penalty=0.1)
            if embeddings_name not in OPENAI_EMBEDDINGS:
                st.error(f"The embeddings provided {embeddings_name} are not supported by this model {model}.")
                st.stop()
                return
            embeddings = OpenAIEmbeddings(model=embeddings_name, openai_api_key=api_key)

        else:
            chat = ChatOpenAI(model_name=model,
                              temperature=0,
                              frequency_penalty=0.1)
            embeddings = OpenAIEmbeddings(model=embeddings_name)

    elif model in OPEN_MODELS:
        if embeddings_name is None:
            embeddings_name = DEFAULT_OPEN_EMBEDDING_NAME

        chat = HuggingFaceEndpoint(
            repo_id=OPEN_MODELS[model],
            temperature=0.01,
            max_new_tokens=2048,
            model_kwargs={"max_length": 4096}
        )
        embeddings = HuggingFaceEmbeddings(
            model_name=OPEN_EMBEDDINGS[embeddings_name])
        st.session_state['memory'] = ConversationBufferWindowMemory(k=4) if model not in DISABLE_MEMORY else None
    else:
        st.error("The model was not loaded properly. Try reloading. ")
        st.stop()
        return

    storage = DataStorage(embeddings)
    return DocumentQAEngine(chat, storage, grobid_url=os.environ['GROBID_URL'], memory=st.session_state['memory'])


@st.cache_resource
def init_ner():
    quantities_client = QuantitiesAPI(os.environ['GROBID_QUANTITIES_URL'], check_server=True)

    materials_client = NERClientGeneric(ping=True)
    config_materials = {
        'grobid': {
            "server": os.environ['GROBID_MATERIALS_URL'],
            'sleep_time': 5,
            'timeout': 60,
            'url_mapping': {
                'processText_disable_linking': "/service/process/text?disableLinking=True",
                # 'processText_disable_linking': "/service/process/text"
            }
        }
    }

    materials_client.set_config(config_materials)

    gqa = GrobidAggregationProcessor(grobid_quantities_client=quantities_client,
                                     grobid_superconductors_client=materials_client)
    return gqa


gqa = init_ner()


def get_file_hash(fname):
    hash_md5 = blake2b()
    with open(fname, "rb") as f:
        for chunk in iter(lambda: f.read(4096), b""):
            hash_md5.update(chunk)
    return hash_md5.hexdigest()


def play_old_messages():
    if st.session_state['messages']:
        for message in st.session_state['messages']:
            if message['role'] == 'user':
                with st.chat_message("user"):
                    st.markdown(message['content'])
            elif message['role'] == 'assistant':
                with st.chat_message("assistant"):
                    if mode == "LLM":
                        st.markdown(message['content'], unsafe_allow_html=True)
                    else:
                        st.write(message['content'])


# is_api_key_provided = st.session_state['api_key']

with st.sidebar:
    st.session_state['model'] = model = st.selectbox(
        "Model:",
        options=OPENAI_MODELS + list(OPEN_MODELS.keys()),
        index=(OPENAI_MODELS + list(OPEN_MODELS.keys())).index(
            "mistral-7b-instruct-v0.2") if "DEFAULT_MODEL" not in os.environ or not os.environ["DEFAULT_MODEL"] else (
                OPENAI_MODELS + list(OPEN_MODELS.keys())).index(os.environ["DEFAULT_MODEL"]),
        placeholder="Select model",
        help="Select the LLM model:",
        disabled=st.session_state['doc_id'] is not None or st.session_state['uploaded']
    )
    embedding_choices = OPENAI_EMBEDDINGS if model in OPENAI_MODELS else OPEN_EMBEDDINGS

    st.session_state['embeddings'] = embedding_name = st.selectbox(
        "Embeddings:",
        options=embedding_choices,
        index=0,
        placeholder="Select embedding",
        help="Select the Embedding function:",
        disabled=st.session_state['doc_id'] is not None or st.session_state['uploaded']
    )

    st.markdown(
        ":warning: [Usage disclaimer](https://github.com/lfoppiano/document-qa?tab=readme-ov-file#disclaimer-on-data-security-and-privacy-%EF%B8%8F) :warning: ")

    if (model in OPEN_MODELS) and model not in st.session_state['api_keys']:
        if 'HUGGINGFACEHUB_API_TOKEN' not in os.environ:
            api_key = st.text_input('Huggingface API Key', type="password")

            st.markdown("Get it [here](https://huggingface.co/docs/hub/security-tokens)")
        else:
            api_key = os.environ['HUGGINGFACEHUB_API_TOKEN']

        if api_key:
            # st.session_state['api_key'] = is_api_key_provided = True
            if model not in st.session_state['rqa'] or model not in st.session_state['api_keys']:
                with st.spinner("Preparing environment"):
                    st.session_state['api_keys'][model] = api_key
                    # if 'HUGGINGFACEHUB_API_TOKEN' not in os.environ:
                    #     os.environ["HUGGINGFACEHUB_API_TOKEN"] = api_key
                    st.session_state['rqa'][model] = init_qa(model, embedding_name)

    elif model in OPENAI_MODELS and model not in st.session_state['api_keys']:
        if 'OPENAI_API_KEY' not in os.environ:
            api_key = st.text_input('OpenAI API Key', type="password")
            st.markdown("Get it [here](https://platform.openai.com/account/api-keys)")
        else:
            api_key = os.environ['OPENAI_API_KEY']

        if api_key:
            if model not in st.session_state['rqa'] or model not in st.session_state['api_keys']:
                with st.spinner("Preparing environment"):
                    st.session_state['api_keys'][model] = api_key
                    if 'OPENAI_API_KEY' not in os.environ:
                        st.session_state['rqa'][model] = init_qa(model, st.session_state['embeddings'], api_key)
                    else:
                        st.session_state['rqa'][model] = init_qa(model, st.session_state['embeddings'])
    # else:
    #     is_api_key_provided = st.session_state['api_key']

    st.button(
        'Reset chat memory.',
        key="reset-memory-button",
        on_click=clear_memory,
        help="Clear the conversational memory. Currently implemented to retrain the 4 most recent messages.",
        disabled=model in st.session_state['rqa'] and st.session_state['rqa'][model].memory is None)

left_column, right_column = st.columns([1, 1])

with right_column:
    st.title("📝 Scientific Document Insights Q/A")
    st.subheader("Upload a scientific article in PDF, ask questions, get insights.")

    st.markdown(
        ":warning: Do not upload sensitive data. We **temporarily** store text from the uploaded PDF documents solely for the purpose of processing your request, and we **do not assume responsibility** for any subsequent use or handling of the data submitted to third parties LLMs.")

    uploaded_file = st.file_uploader(
        "Upload an article",
        type=("pdf", "txt"),
        on_change=new_file,
        disabled=st.session_state['model'] is not None and st.session_state['model'] not in
                 st.session_state['api_keys'],
        help="The full-text is extracted using Grobid."
    )

question = st.chat_input(
    "Ask something about the article",
    # placeholder="Can you give me a short summary?",
    disabled=not uploaded_file
)

query_modes = {
    "llm": "LLM Q/A",
    "embeddings": "Embeddings",
    "question_coefficient": "Question coefficient"
}

with st.sidebar:
    st.header("Settings")
    mode = st.radio(
        "Query mode",
        ("llm", "embeddings", "question_coefficient"),
        disabled=not uploaded_file,
        index=0,
        horizontal=True,
        format_func=lambda x: query_modes[x],
        help="LLM will respond the question, Embedding will show the "
             "relevant paragraphs to the question in the paper. "
             "Question coefficient attempt to estimate how effective the question will be answered."
    )

    # Add a checkbox for showing annotations
    # st.session_state['show_annotations'] = st.checkbox("Show annotations", value=True)
    # st.session_state['should_show_annotations'] = st.checkbox("Show annotations", value=True)

    chunk_size = st.slider("Text chunks size", -1, 2000, value=-1,
                           help="Size of chunks in which split the document. -1: use paragraphs, > 0 paragraphs are aggregated.",
                           disabled=uploaded_file is not None)
    if chunk_size == -1:
        context_size = st.slider("Context size (paragraphs)", 3, 20, value=10,
                                 help="Number of paragraphs to consider when answering a question",
                                 disabled=not uploaded_file)
    else:
        context_size = st.slider("Context size (chunks)", 3, 10, value=4,
                                 help="Number of chunks to consider when answering a question",
                                 disabled=not uploaded_file)

    st.session_state['ner_processing'] = st.checkbox("Identify materials and properties.")
    st.markdown(
        'The LLM responses undergo post-processing to extract <span style="color:orange">physical quantities, measurements</span>, and <span style="color:green">materials</span> mentions.',
        unsafe_allow_html=True)

    st.session_state['pdf_rendering'] = st.radio(
        "PDF rendering mode",
        ("unwrap", "legacy_embed"),
        index=0,
        disabled=not uploaded_file,
        help="PDF rendering engine."
             "Note: The Legacy PDF viewer does not support annotations and might not work on Chrome.",
        format_func=lambda q: "Legacy PDF Viewer" if q == "legacy_embed" else "Streamlit PDF Viewer (Pdf.js)"
    )

    st.divider()

    st.header("Documentation")
    st.markdown("https://github.com/lfoppiano/document-qa")
    st.markdown(
        """Upload a scientific article as PDF document. Once the spinner stops, you can proceed to ask your questions.""")

    if st.session_state['git_rev'] != "unknown":
        st.markdown("**Revision number**: [" + st.session_state[
            'git_rev'] + "](https://github.com/lfoppiano/document-qa/commit/" + st.session_state['git_rev'] + ")")

    st.header("Query mode (Advanced use)")
    st.markdown(
        """By default, the mode is set to LLM (Language Model) which enables question/answering. 
        You can directly ask questions related to the document content, and the system will answer the question using content from the document.""")

    st.markdown(
        """If you switch the mode to "Embedding," the system will return specific chunks from the document 
        that are semantically related to your query. This mode helps to test why sometimes the answers are not 
        satisfying or incomplete. """)

if uploaded_file and not st.session_state.loaded_embeddings:
    if model not in st.session_state['api_keys']:
        st.error("Before uploading a document, you must enter the API key. ")
        st.stop()

    with right_column:
        with st.spinner('Reading file, calling Grobid, and creating memory embeddings...'):
            binary = uploaded_file.getvalue()
            tmp_file = NamedTemporaryFile()
            tmp_file.write(bytearray(binary))
            st.session_state['binary'] = binary

            st.session_state['doc_id'] = hash = st.session_state['rqa'][model].create_memory_embeddings(tmp_file.name,
                                                                                                        chunk_size=chunk_size,
                                                                                                        perc_overlap=0.1)
            st.session_state['loaded_embeddings'] = True
            st.session_state.messages = []

    # timestamp = datetime.utcnow()


def rgb_to_hex(rgb):
    return "#{:02x}{:02x}{:02x}".format(*rgb)


def generate_color_gradient(num_elements):
    # Define warm and cold colors in RGB format
    warm_color = (255, 165, 0)  # Orange
    cold_color = (0, 0, 255)  # Blue

    # Generate a linear gradient of colors
    color_gradient = [
        rgb_to_hex(tuple(int(warm * (1 - i / num_elements) + cold * (i / num_elements)) for warm, cold in
                         zip(warm_color, cold_color)))
        for i in range(num_elements)
    ]

    return color_gradient


with right_column:
    # css = '''
    #     <style>
    #         [data-testid="column"] {
    #             overflow: auto;
    #             height: 70vh;
    #         }
    #     </style>
    #     '''
    # st.markdown(css, unsafe_allow_html=True)

    # st.markdown(
    #     """
    #     <script>
    #     document.querySelectorAll('[data-testid="column"]').scrollIntoView({behavior: "smooth"});
    #     </script>
    #     """,
    #     unsafe_allow_html=True,
    # )

    if st.session_state.loaded_embeddings and question and len(question) > 0 and st.session_state.doc_id:
        for message in st.session_state.messages:
            with st.chat_message(message["role"]):
                if message['mode'] == "llm":
                    st.markdown(message["content"], unsafe_allow_html=True)
                elif message['mode'] == "embeddings":
                    st.write(message["content"])
                if message['mode'] == "question_coefficient":
                    st.markdown(message["content"], unsafe_allow_html=True)
        if model not in st.session_state['rqa']:
            st.error("The API Key for the " + model + " is  missing. Please add it before sending any query. `")
            st.stop()

        with st.chat_message("user"):
            st.markdown(question)
            st.session_state.messages.append({"role": "user", "mode": mode, "content": question})

        text_response = None
        if mode == "embeddings":
            with st.spinner("Fetching the relevant context..."):
                text_response, coordinates = st.session_state['rqa'][model].query_storage(
                    question,
                    st.session_state.doc_id,
                    context_size=context_size
                )
        elif mode == "llm":
            with st.spinner("Generating LLM response..."):
                _, text_response, coordinates = st.session_state['rqa'][model].query_document(
                    question,
                    st.session_state.doc_id,
                    context_size=context_size
                )

        elif mode == "question_coefficient":
            with st.spinner("Estimate question/context relevancy..."):
                text_response, coordinates = st.session_state['rqa'][model].analyse_query(
                    question,
                    st.session_state.doc_id,
                    context_size=context_size
                )

        annotations = [[GrobidAggregationProcessor.box_to_dict([cs for cs in c.split(",")]) for c in coord_doc]
                       for coord_doc in coordinates]
        gradients = generate_color_gradient(len(annotations))
        for i, color in enumerate(gradients):
            for annotation in annotations[i]:
                annotation['color'] = color
        st.session_state['annotations'] = [annotation for annotation_doc in annotations for annotation in
                                           annotation_doc]

        if not text_response:
            st.error("Something went wrong. Contact Luca Foppiano (Foppiano.Luca@nims.co.jp) to report the issue.")

        with st.chat_message("assistant"):
            if mode == "llm":
                if st.session_state['ner_processing']:
                    with st.spinner("Processing NER on LLM response..."):
                        entities = gqa.process_single_text(text_response)
                        decorated_text = decorate_text_with_annotations(text_response.strip(), entities)
                        decorated_text = decorated_text.replace('class="label material"', 'style="color:green"')
                        decorated_text = re.sub(r'class="label[^"]+"', 'style="color:orange"', decorated_text)
                        text_response = decorated_text
                st.markdown(text_response, unsafe_allow_html=True)
            else:
                st.write(text_response)
            st.session_state.messages.append({"role": "assistant", "mode": mode, "content": text_response})

    elif st.session_state.loaded_embeddings and st.session_state.doc_id:
        play_old_messages()

with left_column:
    if st.session_state['binary']:
        pdf_viewer(
            input=st.session_state['binary'],
            width=600,
            height=800,
            annotation_outline_size=1,
            annotations=st.session_state['annotations'],
<<<<<<< HEAD
            rendering=st.session_state['pdf_rendering']
=======
            rendering='unwrap' if st.session_state['pdf_rendering'] == 'PDF.JS' else 'legacy_embed',
            render_text=True
>>>>>>> b5dfde0b
        )<|MERGE_RESOLUTION|>--- conflicted
+++ resolved
@@ -553,10 +553,6 @@
             height=800,
             annotation_outline_size=1,
             annotations=st.session_state['annotations'],
-<<<<<<< HEAD
             rendering=st.session_state['pdf_rendering']
-=======
-            rendering='unwrap' if st.session_state['pdf_rendering'] == 'PDF.JS' else 'legacy_embed',
             render_text=True
->>>>>>> b5dfde0b
         )