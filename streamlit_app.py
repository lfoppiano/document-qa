--- conflicted
+++ resolved
@@ -53,13 +53,11 @@
 if 'uploaded' not in st.session_state:
     st.session_state['uploaded'] = False
 
-<<<<<<< HEAD
+if 'memory' not in st.session_state:
+    st.session_state['memory'] = ConversationBufferWindowMemory(k=4)
+
 if 'binary' not in st.session_state:
     st.session_state['binary'] = None
-=======
-if 'memory' not in st.session_state:
-    st.session_state['memory'] = ConversationBufferWindowMemory(k=4)
->>>>>>> cbdc1a43
 
 st.set_page_config(
     page_title="Scientific Document Insights Q/A",
@@ -231,21 +229,17 @@
                         st.session_state['rqa'][model] = init_qa(model)
     # else:
     #     is_api_key_provided = st.session_state['api_key']
+
+    st.button(
+            'Reset chat memory.',
+            on_click=clear_memory(),
+            help="Clear the conversational memory. Currently implemented to retrain the 4 most recent messages.")
+
 left_column, right_column = st.columns([1, 1])
 
-<<<<<<< HEAD
 with right_column:
     st.title("📝 Scientific Document Insights Q/A")
     st.subheader("Upload a scientific article in PDF, ask questions, get insights.")
-=======
-    st.button(
-        'Reset chat memory.',
-        on_click=clear_memory(),
-        help="Clear the conversational memory. Currently implemented to retrain the 4 most recent messages.")
-
-st.title("📝 Scientific Document Insights Q/A")
-st.subheader("Upload a scientific article in PDF, ask questions, get insights.")
->>>>>>> cbdc1a43
 
     st.markdown(
         ":warning: Do not upload sensitive data. We **temporarily** store text from the uploaded PDF documents solely for the purpose of processing your request, and we **do not assume responsibility** for any subsequent use or handling of the data submitted to third parties LLMs.")
@@ -321,30 +315,12 @@
             st.session_state['loaded_embeddings'] = True
             st.session_state.messages = []
 
-<<<<<<< HEAD
     # timestamp = datetime.utcnow()
-=======
-    with st.chat_message("user"):
-        st.markdown(question)
-        st.session_state.messages.append({"role": "user", "mode": mode, "content": question})
-
-    text_response = None
-    if mode == "Embeddings":
-        with st.spinner("Generating LLM response..."):
-            text_response = st.session_state['rqa'][model].query_storage(question, st.session_state.doc_id,
-                                                                         context_size=context_size)
-    elif mode == "LLM":
-        with st.spinner("Generating response..."):
-            _, text_response = st.session_state['rqa'][model].query_document(question, st.session_state.doc_id,
-                                                                             context_size=context_size,
-                                                                             memory=st.session_state.memory)
->>>>>>> cbdc1a43
 
 with left_column:
     if st.session_state['binary']:
         left_column.markdown(get_pdf_display(st.session_state['binary']), unsafe_allow_html=True)
 
-<<<<<<< HEAD
 with right_column:
     css = '''
         <style>
@@ -389,7 +365,8 @@
         elif mode == "LLM":
             with st.spinner("Generating response..."):
                 _, text_response = st.session_state['rqa'][model].query_document(question, st.session_state.doc_id,
-                                                                                 context_size=context_size)
+                                                                             context_size=context_size,
+                                                                             memory=st.session_state.memory)
 
         if not text_response:
             st.error("Something went wrong. Contact Luca Foppiano (Foppiano.Luca@nims.co.jp) to report the issue.")
@@ -408,15 +385,11 @@
                 st.write(text_response)
             st.session_state.messages.append({"role": "assistant", "mode": mode, "content": text_response})
 
-    elif st.session_state.loaded_embeddings and st.session_state.doc_id:
-        play_old_messages()
-=======
         for id in range(0, len(st.session_state.messages), 2):
             question = st.session_state.messages[id]['content']
             if len(st.session_state.messages) > id + 1:
                 answer = st.session_state.messages[id + 1]['content']
                 st.session_state.memory.save_context({"input": question}, {"output": answer})
 
-elif st.session_state.loaded_embeddings and st.session_state.doc_id:
-    play_old_messages()
->>>>>>> cbdc1a43
+    elif st.session_state.loaded_embeddings and st.session_state.doc_id:
+        play_old_messages()