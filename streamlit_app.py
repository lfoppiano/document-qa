import os
import re
from hashlib import blake2b
from tempfile import NamedTemporaryFile

import dotenv
from grobid_quantities.quantities import QuantitiesAPI
from langchain.memory import ConversationBufferWindowMemory
<<<<<<< HEAD
from langchain_community.callbacks import PromptLayerCallbackHandler
=======
# from langchain_community.callbacks import PromptLayerCallbackHandler
>>>>>>> caaa5c87
from langchain_community.chat_models import ChatOpenAI
from langchain_community.llms.huggingface_endpoint import HuggingFaceEndpoint
from langchain_huggingface import HuggingFaceEmbeddings
from langchain_openai import OpenAIEmbeddings
from streamlit_pdf_viewer import pdf_viewer

from document_qa.ner_client_generic import NERClientGeneric

dotenv.load_dotenv(override=True)

import streamlit as st
from document_qa.document_qa_engine import DocumentQAEngine, DataStorage
from document_qa.grobid_processors import GrobidAggregationProcessor, decorate_text_with_annotations

OPENAI_MODELS = ['gpt-3.5-turbo',
                 "gpt-4",
                 "gpt-4-1106-preview"]

OPENAI_EMBEDDINGS = [
    'text-embedding-ada-002',
    'text-embedding-3-large',
    'openai-text-embedding-3-small'
]

OPEN_MODELS = {
    'Mistral-Nemo-Instruct-2407': 'mistralai/Mistral-Nemo-Instruct-2407',
    'mistral-7b-instruct-v0.3': 'mistralai/Mistral-7B-Instruct-v0.3',
    'Phi-3-mini-4k-instruct': "microsoft/Phi-3-mini-4k-instruct"
}

DEFAULT_OPEN_EMBEDDING_NAME = 'Default (all-MiniLM-L6-v2)'
OPEN_EMBEDDINGS = {
    DEFAULT_OPEN_EMBEDDING_NAME: 'all-MiniLM-L6-v2',
    'SFR-Embedding-Mistral': 'Salesforce/SFR-Embedding-Mistral',
    'SFR-Embedding-2_R': 'Salesforce/SFR-Embedding-2_R',
    'NV-Embed': 'nvidia/NV-Embed-v1',
    'e5-mistral-7b-instruct': 'intfloat/e5-mistral-7b-instruct'
}

if 'rqa' not in st.session_state:
    st.session_state['rqa'] = {}

if 'model' not in st.session_state:
    st.session_state['model'] = None

if 'api_keys' not in st.session_state:
    st.session_state['api_keys'] = {}

if 'doc_id' not in st.session_state:
    st.session_state['doc_id'] = None

if 'loaded_embeddings' not in st.session_state:
    st.session_state['loaded_embeddings'] = None

if 'hash' not in st.session_state:
    st.session_state['hash'] = None

if 'git_rev' not in st.session_state:
    st.session_state['git_rev'] = "unknown"
    if os.path.exists("revision.txt"):
        with open("revision.txt", 'r') as fr:
            from_file = fr.read()
            st.session_state['git_rev'] = from_file if len(from_file) > 0 else "unknown"

if "messages" not in st.session_state:
    st.session_state.messages = []

if 'ner_processing' not in st.session_state:
    st.session_state['ner_processing'] = False

if 'uploaded' not in st.session_state:
    st.session_state['uploaded'] = False

if 'memory' not in st.session_state:
    st.session_state['memory'] = None

if 'binary' not in st.session_state:
    st.session_state['binary'] = None

if 'annotations' not in st.session_state:
    st.session_state['annotations'] = None

if 'should_show_annotations' not in st.session_state:
    st.session_state['should_show_annotations'] = True

if 'pdf' not in st.session_state:
    st.session_state['pdf'] = None

if 'embeddings' not in st.session_state:
    st.session_state['embeddings'] = None

if 'scroll_to_first_annotation' not in st.session_state:
    st.session_state['scroll_to_first_annotation'] = False

st.set_page_config(
    page_title="Scientific Document Insights Q/A",
    page_icon="📝",
    initial_sidebar_state="expanded",
    layout="wide",
    menu_items={
        'Get Help': 'https://github.com/lfoppiano/document-qa',
        'Report a bug': "https://github.com/lfoppiano/document-qa/issues",
        'About': "Upload a scientific article in PDF, ask questions, get insights."
    }
)

st.markdown(
    """
        <style>
               .block-container {
                    padding-top: 3rem;
                    padding-bottom: 1rem;
                    padding-left: 1rem;
                    padding-right: 1rem;
                }
        </style>
        """,
    unsafe_allow_html=True
)


def new_file():
    st.session_state['loaded_embeddings'] = None
    st.session_state['doc_id'] = None
    st.session_state['uploaded'] = True
    if st.session_state['memory']:
        st.session_state['memory'].clear()


def clear_memory():
    st.session_state['memory'].clear()


# @st.cache_resource
def init_qa(model, embeddings_name=None, api_key=None):
    ## For debug add: callbacks=[PromptLayerCallbackHandler(pl_tags=["langchain", "chatgpt", "document-qa"])])
    if model in OPENAI_MODELS:
        if embeddings_name is None:
            embeddings_name = 'text-embedding-ada-002'

        st.session_state['memory'] = ConversationBufferWindowMemory(k=4)
        if api_key:
            chat = ChatOpenAI(model_name=model,
                              temperature=0,
                              openai_api_key=api_key,
                              frequency_penalty=0.1)
            if embeddings_name not in OPENAI_EMBEDDINGS:
                st.error(f"The embeddings provided {embeddings_name} are not supported by this model {model}.")
                st.stop()
                return
            embeddings = OpenAIEmbeddings(model=embeddings_name, openai_api_key=api_key)

        else:
            chat = ChatOpenAI(model_name=model,
                              temperature=0,
                              frequency_penalty=0.1)
            embeddings = OpenAIEmbeddings(model=embeddings_name)

    elif model in OPEN_MODELS:
        if embeddings_name is None:
            embeddings_name = DEFAULT_OPEN_EMBEDDING_NAME

        chat = HuggingFaceEndpoint(
            repo_id=OPEN_MODELS[model],
            temperature=0.01,
            max_new_tokens=4092,
            model_kwargs={"max_length": 8192},
<<<<<<< HEAD
            callbacks=[PromptLayerCallbackHandler(pl_tags=[model, "document-qa"])]
=======
            # callbacks=[PromptLayerCallbackHandler(pl_tags=[model, "document-qa"])]
>>>>>>> caaa5c87
        )
        embeddings = HuggingFaceEmbeddings(
            model_name=OPEN_EMBEDDINGS[embeddings_name])
        # st.session_state['memory'] = ConversationBufferWindowMemory(k=4) if model not in DISABLE_MEMORY else None
    else:
        st.error("The model was not loaded properly. Try reloading. ")
        st.stop()
        return

    storage = DataStorage(embeddings)
    return DocumentQAEngine(chat, storage, grobid_url=os.environ['GROBID_URL'], memory=st.session_state['memory'])


@st.cache_resource
def init_ner():
    quantities_client = QuantitiesAPI(os.environ['GROBID_QUANTITIES_URL'], check_server=True)

    materials_client = NERClientGeneric(ping=True)
    config_materials = {
        'grobid': {
            "server": os.environ['GROBID_MATERIALS_URL'],
            'sleep_time': 5,
            'timeout': 60,
            'url_mapping': {
                'processText_disable_linking': "/service/process/text?disableLinking=True",
                # 'processText_disable_linking': "/service/process/text"
            }
        }
    }

    materials_client.set_config(config_materials)

    gqa = GrobidAggregationProcessor(grobid_quantities_client=quantities_client,
                                     grobid_superconductors_client=materials_client)
    return gqa


gqa = init_ner()


def get_file_hash(fname):
    hash_md5 = blake2b()
    with open(fname, "rb") as f:
        for chunk in iter(lambda: f.read(4096), b""):
            hash_md5.update(chunk)
    return hash_md5.hexdigest()


def play_old_messages(container):
    if st.session_state['messages']:
        for message in st.session_state['messages']:
            if message['role'] == 'user':
                container.chat_message("user").markdown(message['content'])
            elif message['role'] == 'assistant':
                if mode == "LLM":
                    container.chat_message("assistant").markdown(message['content'], unsafe_allow_html=True)
                else:
                    container.chat_message("assistant").write(message['content'])


# is_api_key_provided = st.session_state['api_key']

with st.sidebar:
    st.title("📝 Document Q/A")
    st.markdown("Upload a scientific article in PDF, ask questions, get insights.")
    st.markdown(
        ":warning: [Usage disclaimer](https://github.com/lfoppiano/document-qa?tab=readme-ov-file#disclaimer-on-data-security-and-privacy-%EF%B8%8F) :warning: ")

    st.divider()
    st.session_state['model'] = model = st.selectbox(
        "Model:",
        options=OPENAI_MODELS + list(OPEN_MODELS.keys()),
        index=(OPENAI_MODELS + list(OPEN_MODELS.keys())).index(
            os.environ["DEFAULT_MODEL"]) if "DEFAULT_MODEL" in os.environ and os.environ["DEFAULT_MODEL"] else 0,
        placeholder="Select model",
        help="Select the LLM model:",
        disabled=st.session_state['doc_id'] is not None or st.session_state['uploaded']
    )
    embedding_choices = OPENAI_EMBEDDINGS if model in OPENAI_MODELS else OPEN_EMBEDDINGS

    st.session_state['embeddings'] = embedding_name = st.selectbox(
        "Embeddings:",
        options=embedding_choices,
        index=0,
        placeholder="Select embedding",
        help="Select the Embedding function:",
        disabled=st.session_state['doc_id'] is not None or st.session_state['uploaded']
    )

    if (model in OPEN_MODELS) and model not in st.session_state['api_keys']:
        if 'HUGGINGFACEHUB_API_TOKEN' not in os.environ:
            api_key = st.text_input('Huggingface API Key', type="password")

            st.markdown("Get it [here](https://huggingface.co/docs/hub/security-tokens)")
        else:
            api_key = os.environ['HUGGINGFACEHUB_API_TOKEN']

        if api_key:
            # st.session_state['api_key'] = is_api_key_provided = True
            if model not in st.session_state['rqa'] or model not in st.session_state['api_keys']:
                with st.spinner("Preparing environment"):
                    st.session_state['api_keys'][model] = api_key
                    # if 'HUGGINGFACEHUB_API_TOKEN' not in os.environ:
                    #     os.environ["HUGGINGFACEHUB_API_TOKEN"] = api_key
                    st.session_state['rqa'][model] = init_qa(model, embedding_name)

    elif model in OPENAI_MODELS and model not in st.session_state['api_keys']:
        if 'OPENAI_API_KEY' not in os.environ:
            api_key = st.text_input('OpenAI API Key', type="password")
            st.markdown("Get it [here](https://platform.openai.com/account/api-keys)")
        else:
            api_key = os.environ['OPENAI_API_KEY']

        if api_key:
            if model not in st.session_state['rqa'] or model not in st.session_state['api_keys']:
                with st.spinner("Preparing environment"):
                    st.session_state['api_keys'][model] = api_key
                    if 'OPENAI_API_KEY' not in os.environ:
                        st.session_state['rqa'][model] = init_qa(model, st.session_state['embeddings'], api_key)
                    else:
                        st.session_state['rqa'][model] = init_qa(model, st.session_state['embeddings'])
    # else:
    #     is_api_key_provided = st.session_state['api_key']

    # st.button(
    #     'Reset chat memory.',
    #     key="reset-memory-button",
    #     on_click=clear_memory,
    #     help="Clear the conversational memory. Currently implemented to retrain the 4 most recent messages.",
    #     disabled=model in st.session_state['rqa'] and st.session_state['rqa'][model].memory is None)

left_column, right_column = st.columns([5, 4])
right_column = right_column.container(border=True)
left_column = left_column.container(border=True)

with right_column:
    uploaded_file = st.file_uploader(
        "Upload a scientific article",
        type=("pdf"),
        on_change=new_file,
        disabled=st.session_state['model'] is not None and st.session_state['model'] not in
                 st.session_state['api_keys'],
        help="The full-text is extracted using Grobid."
    )

    placeholder = st.empty()
    messages = st.container(height=300)

    question = st.chat_input(
        "Ask something about the article",
        # placeholder="Can you give me a short summary?",
        disabled=not uploaded_file
    )

query_modes = {
    "llm": "LLM Q/A",
    "embeddings": "Embeddings",
    "question_coefficient": "Question coefficient"
}

with st.sidebar:
    st.header("Settings")
    mode = st.radio(
        "Query mode",
        ("llm", "embeddings", "question_coefficient"),
        disabled=not uploaded_file,
        index=0,
        horizontal=True,
        format_func=lambda x: query_modes[x],
        help="LLM will respond the question, Embedding will show the "
             "relevant paragraphs to the question in the paper. "
             "Question coefficient attempt to estimate how effective the question will be answered."
    )
    st.session_state['scroll_to_first_annotation'] = st.checkbox(
        "Scroll to context",
        help='The PDF viewer will automatically scroll to the first relevant passage in the document.'
    )
    st.session_state['ner_processing'] = st.checkbox(
        "Identify materials and properties.",
        help='The LLM responses undergo post-processing to extract physical quantities, measurements, and materials mentions.'
    )

    # Add a checkbox for showing annotations
    # st.session_state['show_annotations'] = st.checkbox("Show annotations", value=True)
    # st.session_state['should_show_annotations'] = st.checkbox("Show annotations", value=True)

    chunk_size = st.slider("Text chunks size", -1, 2000, value=-1,
                           help="Size of chunks in which split the document. -1: use paragraphs, > 0 paragraphs are aggregated.",
                           disabled=uploaded_file is not None)
    if chunk_size == -1:
        context_size = st.slider("Context size (paragraphs)", 3, 20, value=10,
                                 help="Number of paragraphs to consider when answering a question",
                                 disabled=not uploaded_file)
    else:
        context_size = st.slider("Context size (chunks)", 3, 10, value=4,
                                 help="Number of chunks to consider when answering a question",
                                 disabled=not uploaded_file)

    st.divider()

    st.header("Documentation")
    st.markdown("https://github.com/lfoppiano/document-qa")
    st.markdown(
        """Upload a scientific article as PDF document. Once the spinner stops, you can proceed to ask your questions.""")

    if st.session_state['git_rev'] != "unknown":
        st.markdown("**Revision number**: [" + st.session_state[
            'git_rev'] + "](https://github.com/lfoppiano/document-qa/commit/" + st.session_state['git_rev'] + ")")

if uploaded_file and not st.session_state.loaded_embeddings:
    if model not in st.session_state['api_keys']:
        st.error("Before uploading a document, you must enter the API key. ")
        st.stop()

    with left_column:
        with st.spinner('Reading file, calling Grobid, and creating memory embeddings...'):
            binary = uploaded_file.getvalue()
            tmp_file = NamedTemporaryFile()
            tmp_file.write(bytearray(binary))
            st.session_state['binary'] = binary

            st.session_state['doc_id'] = hash = st.session_state['rqa'][model].create_memory_embeddings(tmp_file.name,
                                                                                                        chunk_size=chunk_size,
                                                                                                        perc_overlap=0.1)
            st.session_state['loaded_embeddings'] = True
            st.session_state.messages = []


def rgb_to_hex(rgb):
    return "#{:02x}{:02x}{:02x}".format(*rgb)


def generate_color_gradient(num_elements):
    # Define warm and cold colors in RGB format
    warm_color = (255, 165, 0)  # Orange
    cold_color = (0, 0, 255)  # Blue

    # Generate a linear gradient of colors
    color_gradient = [
        rgb_to_hex(tuple(int(warm * (1 - i / num_elements) + cold * (i / num_elements)) for warm, cold in
                         zip(warm_color, cold_color)))
        for i in range(num_elements)
    ]

    return color_gradient


with right_column:
    if st.session_state.loaded_embeddings and question and len(question) > 0 and st.session_state.doc_id:
        st.session_state.messages.append({"role": "user", "mode": mode, "content": question})

        for message in st.session_state.messages:
            # with messages.chat_message(message["role"]):
            if message['mode'] == "llm":
                messages.chat_message(message["role"]).markdown(message["content"], unsafe_allow_html=True)
            elif message['mode'] == "embeddings":
                messages.chat_message(message["role"]).write(message["content"])
            elif message['mode'] == "question_coefficient":
                messages.chat_message(message["role"]).markdown(message["content"], unsafe_allow_html=True)
        if model not in st.session_state['rqa']:
            st.error("The API Key for the " + model + " is  missing. Please add it before sending any query. `")
            st.stop()

        text_response = None
        if mode == "embeddings":
            with placeholder:
                with st.spinner("Fetching the relevant context..."):
                    text_response, coordinates = st.session_state['rqa'][model].query_storage(
                        question,
                        st.session_state.doc_id,
                        context_size=context_size
                    )
        elif mode == "llm":
            with placeholder:
                with st.spinner("Generating LLM response..."):
                    _, text_response, coordinates = st.session_state['rqa'][model].query_document(
                        question,
                        st.session_state.doc_id,
                        context_size=context_size
                    )

        elif mode == "question_coefficient":
            with st.spinner("Estimate question/context relevancy..."):
                text_response, coordinates = st.session_state['rqa'][model].analyse_query(
                    question,
                    st.session_state.doc_id,
                    context_size=context_size
                )

        annotations = [[GrobidAggregationProcessor.box_to_dict([cs for cs in c.split(",")]) for c in coord_doc]
                       for coord_doc in coordinates]
        gradients = generate_color_gradient(len(annotations))
        for i, color in enumerate(gradients):
            for annotation in annotations[i]:
                annotation['color'] = color
        st.session_state['annotations'] = [annotation for annotation_doc in annotations for annotation in
                                           annotation_doc]

        if not text_response:
            st.error("Something went wrong. Contact Luca Foppiano (Foppiano.Luca@nims.co.jp) to report the issue.")

        if mode == "llm":
            if st.session_state['ner_processing']:
                with st.spinner("Processing NER on LLM response..."):
                    entities = gqa.process_single_text(text_response)
                    decorated_text = decorate_text_with_annotations(text_response.strip(), entities)
                    decorated_text = decorated_text.replace('class="label material"', 'style="color:green"')
                    decorated_text = re.sub(r'class="label[^"]+"', 'style="color:orange"', decorated_text)
                    text_response = decorated_text
            messages.chat_message("assistant").markdown(text_response, unsafe_allow_html=True)
        else:
            messages.chat_message("assistant").write(text_response)
        st.session_state.messages.append({"role": "assistant", "mode": mode, "content": text_response})

    elif st.session_state.loaded_embeddings and st.session_state.doc_id:
        play_old_messages(messages)

with left_column:
    if st.session_state['binary']:
        with st.container(height=600):
            pdf_viewer(
                input=st.session_state['binary'],
                annotation_outline_size=2,
                annotations=st.session_state['annotations'],
                render_text=True,
                scroll_to_annotation=1 if (st.session_state['annotations'] and st.session_state['scroll_to_first_annotation']) else None
            )<|MERGE_RESOLUTION|>--- conflicted
+++ resolved
@@ -6,11 +6,7 @@
 import dotenv
 from grobid_quantities.quantities import QuantitiesAPI
 from langchain.memory import ConversationBufferWindowMemory
-<<<<<<< HEAD
-from langchain_community.callbacks import PromptLayerCallbackHandler
-=======
 # from langchain_community.callbacks import PromptLayerCallbackHandler
->>>>>>> caaa5c87
 from langchain_community.chat_models import ChatOpenAI
 from langchain_community.llms.huggingface_endpoint import HuggingFaceEndpoint
 from langchain_huggingface import HuggingFaceEmbeddings
@@ -178,11 +174,7 @@
             temperature=0.01,
             max_new_tokens=4092,
             model_kwargs={"max_length": 8192},
-<<<<<<< HEAD
-            callbacks=[PromptLayerCallbackHandler(pl_tags=[model, "document-qa"])]
-=======
             # callbacks=[PromptLayerCallbackHandler(pl_tags=[model, "document-qa"])]
->>>>>>> caaa5c87
         )
         embeddings = HuggingFaceEmbeddings(
             model_name=OPEN_EMBEDDINGS[embeddings_name])
